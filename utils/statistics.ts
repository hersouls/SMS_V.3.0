import { supabase } from '../utils/supabase/client';

// =====================================================
// 통계 업데이트 디바운싱 및 큐 관리
// =====================================================

const pendingUpdates = new Map<string, NodeJS.Timeout>();
const operationQueue = new Map<string, Promise<any>>();

/**
 * 통계 업데이트를 디바운싱하여 중복 호출 방지
 */
function debounceStatisticsUpdate(
  key: string,
  updateFunction: () => Promise<void>,
  delay: number = 2000
): void {
  // 기존 타이머 취소
  if (pendingUpdates.has(key)) {
    clearTimeout(pendingUpdates.get(key)!);
  }

  // 새 타이머 설정
  const timer = setTimeout(async () => {
    try {
      await updateFunction();
    } catch (error) {
      console.error(`디바운싱된 통계 업데이트 실패 (${key}):`, error);
    } finally {
      pendingUpdates.delete(key);
    }
  }, delay);

  pendingUpdates.set(key, timer);
}

/**
 * 동시 통계 작업을 방지하기 위한 큐 관리
 */
async function queueOperation<T>(
  operationKey: string,
  operation: () => Promise<T>
): Promise<T> {
  // 이미 진행 중인 작업이 있다면 대기
  if (operationQueue.has(operationKey)) {
    await operationQueue.get(operationKey);
  }

  // 새 작업 등록
  const promise = operation().finally(() => {
    operationQueue.delete(operationKey);
  });

  operationQueue.set(operationKey, promise);
  return promise;
}

// =====================================================
// 통계 데이터 타입 정의
// =====================================================

export interface SubscriptionStatistics {
  id?: string;
  user_id: string;
  subscription_id: string;
  date: string;
  monthly_amount_krw: number;
  yearly_amount_krw: number;
  total_paid_krw: number;
  category: string;
  category_rank?: number;
  category_percentage?: number;
  payment_cycle: string;
  cycle_rank?: number;
  cycle_percentage?: number;
  status: string;
  days_active?: number;
  days_paused?: number;
  currency: string;
  exchange_rate?: number;
  tags_count: number;
  popular_tags?: string[];
  notification_count?: number;
  notification_types?: Record<string, boolean>;
  metadata?: Record<string, any>;
}

export interface CategoryAnalytics {
  id?: string;
  user_id: string;
  category: string;
  date: string;
  subscription_count: number;
  active_count: number;
  paused_count: number;
  cancelled_count: number;
  total_monthly_krw: number;
  total_yearly_krw: number;
  average_monthly_krw: number;
  max_monthly_krw: number;
  min_monthly_krw: number;
  monthly_count: number;
  yearly_count: number;
  onetime_count: number;
  krw_count: number;
  usd_count: number;
  growth_rate?: number;
  previous_month_amount?: number;
  metadata?: Record<string, any>;
}

export interface PaymentCycleAnalytics {
  id?: string;
  user_id: string;
  payment_cycle: string;
  date: string;
  subscription_count: number;
  active_count: number;
  total_monthly_krw: number;
  total_yearly_krw: number;
  average_amount_krw: number;
  category_breakdown?: Record<string, number>;
  currency_breakdown?: Record<string, number>;
  growth_rate?: number;
  previous_month_count?: number;
  metadata?: Record<string, any>;
}

export interface TagAnalytics {
  id?: string;
  user_id: string;
  tag_name: string;
  date: string;
  subscription_count: number;
  active_count: number;
  total_monthly_krw: number;
  average_amount_krw: number;
  category_breakdown?: Record<string, number>;
  cycle_breakdown?: Record<string, number>;
  popularity_rank?: number;
  popularity_score?: number;
  metadata?: Record<string, any>;
}

export interface MonthlySpendingTrends {
  id?: string;
  user_id: string;
  year: number;
  month: number;
  total_spend_krw: number;
  active_subscriptions: number;
  new_subscriptions: number;
  cancelled_subscriptions: number;
  paused_subscriptions: number;
  category_spending?: Record<string, number>;
  cycle_spending?: Record<string, number>;
  currency_spending?: Record<string, number>;
  month_over_month_change?: number;
  year_over_year_change?: number;
  predicted_next_month?: number;
  trend_direction?: 'increasing' | 'decreasing' | 'stable';
  metadata?: Record<string, any>;
}

export interface NotificationAnalytics {
  id?: string;
  user_id: string;
  date: string;
  total_subscriptions: number;
  seven_days_enabled: number;
  three_days_enabled: number;
  same_day_enabled: number;
  notifications_sent: number;
  notifications_read: number;
  notifications_clicked: number;
  payment_reminders: number;
  renewal_notifications: number;
  expiry_warnings: number;
  response_rate: number;
  engagement_score: number;
  metadata?: Record<string, any>;
}

export interface UserBehaviorAnalytics {
  id?: string;
  user_id: string;
  date: string;
  login_count: number;
  subscription_views: number;
  subscription_edits: number;
  subscription_adds: number;
  subscription_deletes: number;
  dashboard_views: number;
  calendar_views: number;
  settings_views: number;
  notification_views: number;
  session_duration_minutes: number;
  page_views: number;
  unique_pages_visited: number;
  preferred_categories?: string[];
  preferred_payment_cycles?: string[];
  preferred_currencies?: string[];
  satisfaction_score: number;
  engagement_score: number;
  metadata?: Record<string, any>;
}

// =====================================================
// 통계 데이터 수집 함수들
// =====================================================

/**
 * 구독 통계 데이터 수집
 */
export async function collectSubscriptionStatistics(
  subscriptionId: string,
  userId: string,
  exchangeRate: number = 1300
): Promise<SubscriptionStatistics | null> {
  try {
    // 구독 데이터 조회
    const { data: subscription, error } = await supabase
      .from('subscriptions')
      .select('*')
      .eq('id', subscriptionId)
      .eq('user_id', userId)
      .single();

    if (error || !subscription) {
      console.error('구독 데이터 조회 실패:', error);
      return null;
    }

    // 월간/연간 금액 계산
    const monthlyAmountKrw = subscription.currency === 'USD' 
      ? subscription.amount * exchangeRate 
      : subscription.amount;

    const yearlyAmountKrw = subscription.payment_cycle === 'yearly'
      ? monthlyAmountKrw
      : monthlyAmountKrw * 12;

    // 카테고리 순위 계산
    const { data: categoryStats } = await supabase
      .from('subscriptions')
      .select('category, amount, currency, payment_cycle')
      .eq('user_id', userId)
      .eq('status', 'active');

    const categoryAmounts = categoryStats?.reduce((acc, sub) => {
      const amount = sub.currency === 'USD' ? sub.amount * exchangeRate : sub.amount;
      acc[sub.category] = (acc[sub.category] || 0) + amount;
      return acc;
    }, {} as Record<string, number>) || {};

    const sortedCategories = Object.entries(categoryAmounts)
      .sort(([,a], [,b]) => b - a);

    const categoryRank = sortedCategories.findIndex(([cat]) => cat === subscription.category) + 1;
    const categoryPercentage = categoryAmounts[subscription.category] 
      ? (categoryAmounts[subscription.category] / Object.values(categoryAmounts).reduce((a, b) => a + b, 0)) * 100
      : 0;

    // 결제주기 순위 계산
    const cycleAmounts = categoryStats?.reduce((acc, sub) => {
      const amount = sub.currency === 'USD' ? sub.amount * exchangeRate : sub.amount;
      acc[sub.payment_cycle] = (acc[sub.payment_cycle] || 0) + amount;
      return acc;
    }, {} as Record<string, number>) || {};

    const sortedCycles = Object.entries(cycleAmounts)
      .sort(([,a], [,b]) => b - a);

    const cycleRank = sortedCycles.findIndex(([cycle]) => cycle === subscription.payment_cycle) + 1;
    const cyclePercentage = cycleAmounts[subscription.payment_cycle]
      ? (cycleAmounts[subscription.payment_cycle] / Object.values(cycleAmounts).reduce((a, b) => a + b, 0)) * 100
      : 0;

    const statistics: SubscriptionStatistics = {
      user_id: userId,
      subscription_id: subscriptionId,
      date: new Date().toISOString().split('T')[0],
      monthly_amount_krw: monthlyAmountKrw,
      yearly_amount_krw: yearlyAmountKrw,
      total_paid_krw: 0, // 결제 이력에서 계산
      category: subscription.category,
      category_rank: categoryRank,
      category_percentage: categoryPercentage,
      payment_cycle: subscription.payment_cycle,
      cycle_rank: cycleRank,
      cycle_percentage: cyclePercentage,
      status: subscription.status,
      currency: subscription.currency,
      exchange_rate: exchangeRate,
      tags_count: subscription.tags?.length || 0,
      popular_tags: subscription.tags || [],
      notification_types: subscription.notifications,
      metadata: {
        service_name: subscription.service_name,
        payment_method: subscription.payment_method,
        auto_renewal: subscription.auto_renewal
      }
    };

    return statistics;
  } catch (error) {
    console.error('구독 통계 수집 실패:', error);
    return null;
  }
}

/**
 * 카테고리별 분석 데이터 수집
 */
export async function collectCategoryAnalytics(
  userId: string,
  exchangeRate: number = 1300
): Promise<CategoryAnalytics[]> {
  try {
    const { data: subscriptions, error } = await supabase
      .from('subscriptions')
      .select('*')
      .eq('user_id', userId);

    if (error || !subscriptions) {
      console.error('구독 데이터 조회 실패:', error);
      return [];
    }

    // 카테고리별 그룹화
    const categoryGroups = subscriptions.reduce((acc, sub) => {
      if (!acc[sub.category]) {
        acc[sub.category] = [];
      }
      acc[sub.category].push(sub);
      return acc;
    }, {} as Record<string, (typeof subscriptions)[0][]>);

    const analytics: CategoryAnalytics[] = [];

    for (const [category, subs] of Object.entries(categoryGroups)) {
      const typedSubs = subs as (typeof subscriptions)[0][];
      const activeCount = typedSubs.filter(s => s.status === 'active').length;
      const pausedCount = typedSubs.filter(s => s.status === 'paused').length;
      const cancelledCount = typedSubs.filter(s => s.status === 'cancelled').length;

      const monthlyAmounts = typedSubs.map(sub => {
        const amount = sub.currency === 'USD' ? sub.amount * exchangeRate : sub.amount;
        return sub.payment_cycle === 'yearly' ? amount / 12 : amount;
      });

      const totalMonthlyKrw = monthlyAmounts.reduce((a: number, b: number) => a + b, 0);
      const totalYearlyKrw = totalMonthlyKrw * 12;
      const averageMonthlyKrw = monthlyAmounts.length > 0 ? totalMonthlyKrw / monthlyAmounts.length : 0;
      const maxMonthlyKrw = Math.max(...monthlyAmounts, 0);
      const minMonthlyKrw = Math.min(...monthlyAmounts, 0);

      const monthlyCount = typedSubs.filter(s => s.payment_cycle === 'monthly').length;
      const yearlyCount = typedSubs.filter(s => s.payment_cycle === 'yearly').length;
      const onetimeCount = typedSubs.filter(s => s.payment_cycle === 'onetime').length;

      const krwCount = typedSubs.filter(s => s.currency === 'KRW').length;
      const usdCount = typedSubs.filter(s => s.currency === 'USD').length;

      analytics.push({
        user_id: userId,
        category,
        date: new Date().toISOString().split('T')[0],
        subscription_count: typedSubs.length,
        active_count: activeCount,
        paused_count: pausedCount,
        cancelled_count: cancelledCount,
        total_monthly_krw: totalMonthlyKrw,
        total_yearly_krw: totalYearlyKrw,
        average_monthly_krw: averageMonthlyKrw,
        max_monthly_krw: maxMonthlyKrw,
        min_monthly_krw: minMonthlyKrw,
        monthly_count: monthlyCount,
        yearly_count: yearlyCount,
        onetime_count: onetimeCount,
        krw_count: krwCount,
        usd_count: usdCount,
        metadata: {
          category_description: getCategoryDescription(category)
        }
      });
    }

    return analytics;
  } catch (error) {
    console.error('카테고리 분석 수집 실패:', error);
    return [];
  }
}

/**
 * 결제주기별 분석 데이터 수집
 */
export async function collectPaymentCycleAnalytics(
  userId: string,
  exchangeRate: number = 1300
): Promise<PaymentCycleAnalytics[]> {
  try {
    const { data: subscriptions, error } = await supabase
      .from('subscriptions')
      .select('*')
      .eq('user_id', userId);

    if (error || !subscriptions) {
      console.error('구독 데이터 조회 실패:', error);
      return [];
    }

    // 결제주기별 그룹화
    const cycleGroups = subscriptions.reduce((acc, sub) => {
      if (!acc[sub.payment_cycle]) {
        acc[sub.payment_cycle] = [];
      }
      acc[sub.payment_cycle].push(sub);
      return acc;
    }, {} as Record<string, (typeof subscriptions)[0][]>);

    const analytics: PaymentCycleAnalytics[] = [];

    for (const [cycle, subs] of Object.entries(cycleGroups)) {
      const typedSubs = subs as (typeof subscriptions)[0][];
      const activeCount = typedSubs.filter(s => s.status === 'active').length;

      const amounts = typedSubs.map(sub => {
        const amount = sub.currency === 'USD' ? sub.amount * exchangeRate : sub.amount;
        return sub.payment_cycle === 'yearly' ? amount / 12 : amount;
      });

      const totalMonthlyKrw = amounts.reduce((a: number, b: number) => a + b, 0);
      const totalYearlyKrw = totalMonthlyKrw * 12;
      const averageAmountKrw = amounts.length > 0 ? totalMonthlyKrw / amounts.length : 0;

      // 카테고리별 분포
      const categoryBreakdown = typedSubs.reduce((acc: Record<string, number>, sub) => {
        acc[sub.category] = (acc[sub.category] || 0) + 1;
        return acc;
      }, {} as Record<string, number>);

      // 통화별 분포
      const currencyBreakdown = typedSubs.reduce((acc: Record<string, number>, sub) => {
        acc[sub.currency] = (acc[sub.currency] || 0) + 1;
        return acc;
      }, {} as Record<string, number>);

      analytics.push({
        user_id: userId,
        payment_cycle: cycle,
        date: new Date().toISOString().split('T')[0],
        subscription_count: typedSubs.length,
        active_count: activeCount,
        total_monthly_krw: totalMonthlyKrw,
        total_yearly_krw: totalYearlyKrw,
        average_amount_krw: averageAmountKrw,
        category_breakdown: categoryBreakdown,
        currency_breakdown: currencyBreakdown,
        metadata: {
          cycle_description: getPaymentCycleDescription(cycle)
        }
      });
    }

    return analytics;
  } catch (error) {
    console.error('결제주기 분석 수집 실패:', error);
    return [];
  }
}

/**
 * 태그별 분석 데이터 수집
 */
export async function collectTagAnalytics(
  userId: string,
  exchangeRate: number = 1300
): Promise<TagAnalytics[]> {
  try {
    const { data: subscriptions, error } = await supabase
      .from('subscriptions')
      .select('*')
      .eq('user_id', userId);

    if (error || !subscriptions) {
      console.error('구독 데이터 조회 실패:', error);
      return [];
    }

    // 모든 태그 수집
    const allTags = new Set<string>();
    subscriptions.forEach(sub => {
      if (sub.tags) {
        sub.tags.forEach((tag: string) => allTags.add(tag));
      }
    });

    const analytics: TagAnalytics[] = [];

    for (const tag of allTags) {
      const taggedSubs = subscriptions.filter(sub => 
        sub.tags && sub.tags.includes(tag)
      );

      const activeCount = taggedSubs.filter(s => s.status === 'active').length;

      const amounts = taggedSubs.map(sub => {
        const amount = sub.currency === 'USD' ? sub.amount * exchangeRate : sub.amount;
        return sub.payment_cycle === 'yearly' ? amount / 12 : amount;
      });

      const totalMonthlyKrw = amounts.reduce((a: number, b: number) => a + b, 0);
      const averageAmountKrw = amounts.length > 0 ? totalMonthlyKrw / amounts.length : 0;

      // 카테고리별 분포
      const categoryBreakdown = taggedSubs.reduce((acc: Record<string, number>, sub) => {
        acc[sub.category] = (acc[sub.category] || 0) + 1;
        return acc;
      }, {} as Record<string, number>);

      // 결제주기별 분포
      const cycleBreakdown = taggedSubs.reduce((acc: Record<string, number>, sub) => {
        acc[sub.payment_cycle] = (acc[sub.payment_cycle] || 0) + 1;
        return acc;
      }, {} as Record<string, number>);

      // 인기도 점수 계산 (구독 수 + 평균 금액 기반)
      const popularityScore = taggedSubs.length * 10 + averageAmountKrw / 1000;

      analytics.push({
        user_id: userId,
        tag_name: tag,
        date: new Date().toISOString().split('T')[0],
        subscription_count: taggedSubs.length,
        active_count: activeCount,
        total_monthly_krw: totalMonthlyKrw,
        average_amount_krw: averageAmountKrw,
        category_breakdown: categoryBreakdown,
        cycle_breakdown: cycleBreakdown,
        popularity_score: popularityScore
      });
    }

    // 인기도 순위 설정
    analytics.sort((a, b) => (b.popularity_score || 0) - (a.popularity_score || 0));
    analytics.forEach((analytics, index) => {
      analytics.popularity_rank = index + 1;
    });

    return analytics;
  } catch (error) {
    console.error('태그 분석 수집 실패:', error);
    return [];
  }
}

/**
 * 월별 지출 트렌드 데이터 수집
 */
export async function collectMonthlySpendingTrends(
  userId: string,
  year: number,
  month: number,
  exchangeRate: number = 1300
): Promise<MonthlySpendingTrends | null> {
  try {
    const { data: subscriptions, error } = await supabase
      .from('subscriptions')
      .select('*')
      .eq('user_id', userId);

    if (error || !subscriptions) {
      console.error('구독 데이터 조회 실패:', error);
      return null;
    }

    const activeSubs = subscriptions.filter(s => s.status === 'active');
    
    // 이번 달에 추가된 구독
    const currentMonth = new Date(year, month - 1, 1);
    const nextMonth = new Date(year, month, 1);
    const newSubs = subscriptions.filter(s => {
      const createdDate = new Date(s.created_at);
      return createdDate >= currentMonth && createdDate < nextMonth;
    });

    // 이번 달에 취소된 구독
    const cancelledSubs = subscriptions.filter(s => s.status === 'cancelled');
    const pausedSubs = subscriptions.filter(s => s.status === 'paused');

    // 월별 지출 계산
    const monthlyAmounts = activeSubs.map(sub => {
      const amount = sub.currency === 'USD' ? sub.amount * exchangeRate : sub.amount;
      return sub.payment_cycle === 'yearly' ? amount / 12 : amount;
    });

    const totalSpendKrw = monthlyAmounts.reduce((a: number, b: number) => a + b, 0);

    // 카테고리별 지출
    const categorySpending = activeSubs.reduce((acc, sub) => {
      const amount = sub.currency === 'USD' ? sub.amount * exchangeRate : sub.amount;
      const monthlyAmount = sub.payment_cycle === 'yearly' ? amount / 12 : amount;
      acc[sub.category] = (acc[sub.category] || 0) + monthlyAmount;
      return acc;
    }, {} as Record<string, number>);

    // 결제주기별 지출
    const cycleSpending = activeSubs.reduce((acc, sub) => {
      const amount = sub.currency === 'USD' ? sub.amount * exchangeRate : sub.amount;
      const monthlyAmount = sub.payment_cycle === 'yearly' ? amount / 12 : amount;
      acc[sub.payment_cycle] = (acc[sub.payment_cycle] || 0) + monthlyAmount;
      return acc;
    }, {} as Record<string, number>);

    // 통화별 지출
    const currencySpending = activeSubs.reduce((acc, sub) => {
      const amount = sub.currency === 'USD' ? sub.amount * exchangeRate : sub.amount;
      const monthlyAmount = sub.payment_cycle === 'yearly' ? amount / 12 : amount;
      acc[sub.currency] = (acc[sub.currency] || 0) + monthlyAmount;
      return acc;
    }, {} as Record<string, number>);

    // 트렌드 방향 결정 (간단한 로직)
    const trendDirection: 'increasing' | 'decreasing' | 'stable' = 
      newSubs.length > cancelledSubs.length ? 'increasing' :
      newSubs.length < cancelledSubs.length ? 'decreasing' : 'stable';

    return {
      user_id: userId,
      year,
      month,
      total_spend_krw: totalSpendKrw,
      active_subscriptions: activeSubs.length,
      new_subscriptions: newSubs.length,
      cancelled_subscriptions: cancelledSubs.length,
      paused_subscriptions: pausedSubs.length,
      category_spending: categorySpending,
      cycle_spending: cycleSpending,
      currency_spending: currencySpending,
      trend_direction: trendDirection,
      predicted_next_month: totalSpendKrw * 1.05, // 간단한 예측
      metadata: {
        exchange_rate: exchangeRate,
        calculation_date: new Date().toISOString()
      }
    };
  } catch (error) {
    console.error('월별 지출 트렌드 수집 실패:', error);
    return null;
  }
}

/**
 * 알림 분석 데이터 수집
 */
export async function collectNotificationAnalytics(
  userId: string
): Promise<NotificationAnalytics | null> {
  try {
    const { data: subscriptions, error } = await supabase
      .from('subscriptions')
      .select('*')
      .eq('user_id', userId);

    if (error || !subscriptions) {
      console.error('구독 데이터 조회 실패:', error);
      return null;
    }

    const activeSubs = subscriptions.filter(s => s.status === 'active');
    
    // 알림 설정 통계
    const sevenDaysEnabled = activeSubs.filter(s => s.notifications?.sevenDays).length;
    const threeDaysEnabled = activeSubs.filter(s => s.notifications?.threeDays).length;
    const sameDayEnabled = activeSubs.filter(s => s.notifications?.sameDay).length;

    // 알림 이력 조회
    const { data: notifications } = await supabase
      .from('notifications')
      .select('*')
      .eq('user_id', userId)
      .gte('created_at', new Date().toISOString().split('T')[0]);

    const notificationsSent = notifications?.length || 0;
    const notificationsRead = notifications?.filter(n => n.is_read).length || 0;
    const notificationsClicked = notifications?.filter(n => n.metadata?.clicked).length || 0;

    const responseRate = notificationsSent > 0 ? (notificationsRead / notificationsSent) * 100 : 0;
    const engagementScore = notificationsSent > 0 ? (notificationsClicked / notificationsSent) * 100 : 0;

    return {
      user_id: userId,
      date: new Date().toISOString().split('T')[0],
      total_subscriptions: activeSubs.length,
      seven_days_enabled: sevenDaysEnabled,
      three_days_enabled: threeDaysEnabled,
      same_day_enabled: sameDayEnabled,
      notifications_sent: notificationsSent,
      notifications_read: notificationsRead,
      notifications_clicked: notificationsClicked,
      payment_reminders: notifications?.filter(n => n.type === 'payment').length || 0,
      renewal_notifications: notifications?.filter(n => n.type === 'renewal').length || 0,
      expiry_warnings: notifications?.filter(n => n.type === 'expiry').length || 0,
      response_rate: responseRate,
      engagement_score: engagementScore,
      metadata: {
        total_notifications: notificationsSent,
        read_rate: responseRate,
        engagement_rate: engagementScore
      }
    };
  } catch (error) {
    console.error('알림 분석 수집 실패:', error);
    return null;
  }
}

/**
 * 사용자 행동 분석 데이터 수집
 */
export async function collectUserBehaviorAnalytics(
  userId: string,
  behaviorData: {
    loginCount?: number;
    subscriptionViews?: number;
    subscriptionEdits?: number;
    subscriptionAdds?: number;
    subscriptionDeletes?: number;
    dashboardViews?: number;
    calendarViews?: number;
    settingsViews?: number;
    notificationViews?: number;
    sessionDurationMinutes?: number;
    pageViews?: number;
    uniquePagesVisited?: number;
  }
): Promise<UserBehaviorAnalytics> {
  try {
    const { data: subscriptions } = await supabase
      .from('subscriptions')
      .select('category, payment_cycle, currency')
      .eq('user_id', userId);

    // 사용자 선호도 분석
    const categories = subscriptions?.map(s => s.category) || [];
    const paymentCycles = subscriptions?.map(s => s.payment_cycle) || [];
    const currencies = subscriptions?.map(s => s.currency) || [];

    const preferredCategories = [...new Set(categories)].slice(0, 5);
    const preferredPaymentCycles = [...new Set(paymentCycles)];
    const preferredCurrencies = [...new Set(currencies)];

    // 만족도 점수 계산 (간단한 로직)
    const satisfactionScore = Math.min(5, Math.max(1, 
      (behaviorData.loginCount || 0) / 10 + 
      (behaviorData.subscriptionViews || 0) / 5 + 
      (behaviorData.sessionDurationMinutes || 0) / 60
    ));

    // 참여도 점수 계산
    const engagementScore = Math.min(100, 
      (behaviorData.pageViews || 0) * 2 + 
      (behaviorData.uniquePagesVisited || 0) * 5 + 
      (behaviorData.subscriptionEdits || 0) * 10
    );

    return {
      user_id: userId,
      date: new Date().toISOString().split('T')[0],
      login_count: behaviorData.loginCount || 0,
      subscription_views: behaviorData.subscriptionViews || 0,
      subscription_edits: behaviorData.subscriptionEdits || 0,
      subscription_adds: behaviorData.subscriptionAdds || 0,
      subscription_deletes: behaviorData.subscriptionDeletes || 0,
      dashboard_views: behaviorData.dashboardViews || 0,
      calendar_views: behaviorData.calendarViews || 0,
      settings_views: behaviorData.settingsViews || 0,
      notification_views: behaviorData.notificationViews || 0,
      session_duration_minutes: behaviorData.sessionDurationMinutes || 0,
      page_views: behaviorData.pageViews || 0,
      unique_pages_visited: behaviorData.uniquePagesVisited || 0,
      preferred_categories: preferredCategories,
      preferred_payment_cycles: preferredPaymentCycles,
      preferred_currencies: preferredCurrencies,
      satisfaction_score: satisfactionScore,
      engagement_score: engagementScore,
      metadata: {
        collection_timestamp: new Date().toISOString(),
        data_source: 'user_behavior_tracking'
      }
    };
  } catch (error) {
    console.error('사용자 행동 분석 수집 실패:', error);
    throw error;
  }
}

// =====================================================
// 통계 데이터 저장 함수들
// =====================================================

/**
 * 통계 데이터를 Supabase에 저장 (upsert 방식, 재시도 로직 포함)
 */
// Analytics tables availability cache
const analyticsTablesCache = new Map<string, boolean>();

export async function saveStatisticsData<T>(
  tableName: string,
  data: T,
  retryCount: number = 0
): Promise<boolean> {
  try {
    // 테이블별로 올바른 제약조건 사용
    let conflictColumns: string;
    
    switch (tableName) {
      case 'subscription_statistics':
        conflictColumns = 'user_id,subscription_id,date';
        break;
      case 'category_analytics':
        conflictColumns = 'user_id,category,date';
        break;
      case 'payment_cycle_analytics':
        conflictColumns = 'user_id,payment_cycle,date';
        break;
      case 'tag_analytics':
        conflictColumns = 'user_id,tag_name,date';
        break;
      case 'monthly_spending_trends':
        conflictColumns = 'user_id,year,month';
        break;
      case 'notification_analytics':
        conflictColumns = 'user_id,date';
        break;
      case 'user_behavior_analytics':
        conflictColumns = 'user_id,date';
        break;
      default:
        conflictColumns = 'user_id,date';
    }

<<<<<<< HEAD
    // Supabase에 데이터 저장 (upsert 방식)
    const { error } = await supabase
      .from(tableName)
      .upsert([data], { onConflict: conflictColumns });

    if (error) {
      console.error(`통계 데이터 저장 실패 (${tableName}):`, error);
      
      // 재시도 로직 (최대 3회)
      if (retryCount < 3) {
        console.log(`재시도 중... (${retryCount + 1}/3)`);
        await new Promise(resolve => setTimeout(resolve, 1000 * (retryCount + 1)));
        return saveStatisticsData(tableName, data, retryCount + 1);
=======
    // 데이터를 upsert로 저장
    const { error } = await supabase
      .from(tableName)
      .upsert(data);

    if (error) {
      console.error(`${tableName} 저장 실패:`, error);
      
      // 재시도 로직 (최대 3회)
      if (retryCount < 3) {
        console.log(`${tableName} 저장 재시도 (${retryCount + 1}/3)`);
        await new Promise(resolve => setTimeout(resolve, 1000 * (retryCount + 1)));
        return await saveStatisticsData(tableName, data, retryCount + 1);
>>>>>>> 4c49976d
      }
      
      return false;
    }

    return true;
  } catch (error) {
<<<<<<< HEAD
    console.error(`통계 데이터 저장 오류 (${tableName}):`, error);
    
    if (retryCount < 3) {
      console.log(`재시도 중... (${retryCount + 1}/3)`);
      await new Promise(resolve => setTimeout(resolve, 1000 * (retryCount + 1)));
      return saveStatisticsData(tableName, data, retryCount + 1);
=======
    console.error(`${tableName} 저장 중 예외 발생:`, error);
    
    // 재시도 로직 (최대 3회)
    if (retryCount < 3) {
      console.log(`${tableName} 저장 재시도 (${retryCount + 1}/3)`);
      await new Promise(resolve => setTimeout(resolve, 1000 * (retryCount + 1)));
      return await saveStatisticsData(tableName, data, retryCount + 1);
>>>>>>> 4c49976d
    }
    
    return false;
  }
}

/**
 * 종합 통계 데이터 수집 및 저장
 */
export async function collectAndSaveAllStatistics(
  userId: string,
  exchangeRate: number = 1300
): Promise<boolean> {
  const debounceKey = `all-stats-${userId}`;
  
  return new Promise((resolve) => {
    debounceStatisticsUpdate(debounceKey, async () => {
      try {
        console.log(`전체 통계 수집 시작 (사용자: ${userId})`);
        
        // 1. 구독별 통계 수집
        const { data: subscriptions } = await supabase
          .from('subscriptions')
          .select('id')
          .eq('user_id', userId);

        if (subscriptions) {
          for (const sub of subscriptions) {
            const stats = await collectSubscriptionStatistics(sub.id, userId, exchangeRate);
            if (stats) {
              await saveStatisticsData('subscription_statistics', stats);
            }
          }
        }

        // 2. 카테고리별 분석
        const categoryAnalytics = await collectCategoryAnalytics(userId, exchangeRate);
        for (const analytics of categoryAnalytics) {
          await saveStatisticsData('category_analytics', analytics);
        }

        // 3. 결제주기별 분석
        const cycleAnalytics = await collectPaymentCycleAnalytics(userId, exchangeRate);
        for (const analytics of cycleAnalytics) {
          await saveStatisticsData('payment_cycle_analytics', analytics);
        }

        // 4. 태그별 분석
        const tagAnalytics = await collectTagAnalytics(userId, exchangeRate);
        for (const analytics of tagAnalytics) {
          await saveStatisticsData('tag_analytics', analytics);
        }

        // 5. 월별 지출 트렌드
        const currentDate = new Date();
        const monthlyTrends = await collectMonthlySpendingTrends(
          userId,
          currentDate.getFullYear(),
          currentDate.getMonth() + 1,
          exchangeRate
        );
        if (monthlyTrends) {
          await saveStatisticsData('monthly_spending_trends', monthlyTrends);
        }

        // 6. 알림 분석
        const notificationAnalytics = await collectNotificationAnalytics(userId);
        if (notificationAnalytics) {
          await saveStatisticsData('notification_analytics', notificationAnalytics);
        }

        console.log(`전체 통계 수집 완료 (사용자: ${userId})`);
        resolve(true);
      } catch (error) {
        console.error('종합 통계 수집 및 저장 실패:', error);
        resolve(false);
      }
    });
    
    // 디바운싱으로 인해 즉시 실행되지 않을 수 있으므로 일단 true 반환
    resolve(true);
  });
}

// =====================================================
// 통계 데이터 실시간 업데이트 함수들
// =====================================================

/**
 * 구독 변경 시 실시간 통계 업데이트
 */
export async function updateStatisticsOnSubscriptionChange(
  subscriptionId: string,
  userId: string,
  action: 'create' | 'update' | 'delete'
): Promise<boolean> {
  const debounceKey = `sub-change-${userId}`;
  
  return new Promise((resolve) => {
    debounceStatisticsUpdate(debounceKey, async () => {
      try {
        console.log(`통계 업데이트 시작: ${action} - 구독 ${subscriptionId}`);

        // 1. 구독별 통계 업데이트
        if (action !== 'delete') {
          const subscriptionStats = await collectSubscriptionStatistics(subscriptionId, userId);
          if (subscriptionStats) {
            await saveStatisticsData('subscription_statistics', subscriptionStats);
          }
        }

        // 2. 카테고리별 분석 업데이트
        const categoryAnalytics = await collectCategoryAnalytics(userId);
        for (const analytics of categoryAnalytics) {
          await saveStatisticsData('category_analytics', analytics);
        }

        // 3. 결제주기별 분석 업데이트
        const cycleAnalytics = await collectPaymentCycleAnalytics(userId);
        for (const analytics of cycleAnalytics) {
          await saveStatisticsData('payment_cycle_analytics', analytics);
        }

        // 4. 태그별 분석 업데이트
        const tagAnalytics = await collectTagAnalytics(userId);
        for (const analytics of tagAnalytics) {
          await saveStatisticsData('tag_analytics', analytics);
        }

        // 5. 월별 지출 트렌드 업데이트
        const currentDate = new Date();
        const monthlyTrends = await collectMonthlySpendingTrends(
          userId,
          currentDate.getFullYear(),
          currentDate.getMonth() + 1
        );
        if (monthlyTrends) {
          await saveStatisticsData('monthly_spending_trends', monthlyTrends);
        }

        console.log(`통계 업데이트 완료: ${action} - 구독 ${subscriptionId}`);
      } catch (error) {
        console.error(`통계 업데이트 실패: ${action} - 구독 ${subscriptionId}`, error);
      }
    });
    
    // 디바운싱으로 인해 즉시 실행되지 않을 수 있으므로 일단 true 반환
    resolve(true);
  });
}

/**
 * 사용자 행동 추적 및 통계 업데이트
 */
export async function trackUserBehavior(
  userId: string,
  behavior: {
    action: 'login' | 'subscription_view' | 'subscription_edit' | 'subscription_add' | 'subscription_delete' | 'dashboard_view' | 'calendar_view' | 'settings_view' | 'notification_view' | 'session_expired' | 'sign_out' | 'logout';
    page?: string;
    sessionDuration?: number;
  }
): Promise<void> {
  try {
    // 기존 행동 데이터 조회
    const today = new Date().toISOString().split('T')[0];
    // Check if analytics table exists
    if (!analyticsTablesCache.get('user_behavior_analytics')) {
      const { error: testError } = await supabase
        .from('user_behavior_analytics')
        .select('*')
        .limit(1);
      
      if (testError && testError.code === '42P01') {
        console.warn('User behavior analytics table does not exist. Skipping behavior tracking.');
        analyticsTablesCache.set('user_behavior_analytics', false);
        return;
      }
      analyticsTablesCache.set('user_behavior_analytics', true);
    }

    if (!analyticsTablesCache.get('user_behavior_analytics')) {
      return;
    }

    const { data: existingBehavior } = await supabase
      .from('user_behavior_analytics')
      .select('*')
      .eq('user_id', userId)
      .eq('date', today)
      .single();

    // 행동 데이터 업데이트
    const behaviorData = {
      user_id: userId,
      date: today,
      login_count: existingBehavior?.login_count || 0,
      subscription_views: existingBehavior?.subscription_views || 0,
      subscription_edits: existingBehavior?.subscription_edits || 0,
      subscription_adds: existingBehavior?.subscription_adds || 0,
      subscription_deletes: existingBehavior?.subscription_deletes || 0,
      dashboard_views: existingBehavior?.dashboard_views || 0,
      calendar_views: existingBehavior?.calendar_views || 0,
      settings_views: existingBehavior?.settings_views || 0,
      notification_views: existingBehavior?.notification_views || 0,
      session_duration_minutes: existingBehavior?.session_duration_minutes || 0,
      page_views: existingBehavior?.page_views || 0,
      unique_pages_visited: existingBehavior?.unique_pages_visited || 0,
      satisfaction_score: existingBehavior?.satisfaction_score || 0,
      engagement_score: existingBehavior?.engagement_score || 0,
      metadata: existingBehavior?.metadata || {}
    };

    // 행동에 따른 카운터 증가
    switch (behavior.action) {
      case 'login':
        behaviorData.login_count++;
        break;
      case 'subscription_view':
        behaviorData.subscription_views++;
        break;
      case 'subscription_edit':
        behaviorData.subscription_edits++;
        break;
      case 'subscription_add':
        behaviorData.subscription_adds++;
        break;
      case 'subscription_delete':
        behaviorData.subscription_deletes++;
        break;
      case 'dashboard_view':
        behaviorData.dashboard_views++;
        break;
      case 'calendar_view':
        behaviorData.calendar_views++;
        break;
      case 'settings_view':
        behaviorData.settings_views++;
        break;
      case 'notification_view':
        behaviorData.notification_views++;
        break;
    }

    // 세션 시간 추가
    if (behavior.sessionDuration) {
      behaviorData.session_duration_minutes += behavior.sessionDuration;
    }

    // 페이지 뷰 증가
    behaviorData.page_views++;

    // 고유 페이지 추적
    if (behavior.page) {
      const visitedPages = new Set(existingBehavior?.metadata?.visited_pages || []);
      visitedPages.add(behavior.page);
      behaviorData.unique_pages_visited = visitedPages.size;
      behaviorData.metadata.visited_pages = Array.from(visitedPages);
    }

    // 참여도 점수 재계산
    behaviorData.engagement_score = Math.min(100,
      behaviorData.page_views * 2 +
      behaviorData.unique_pages_visited * 5 +
      behaviorData.subscription_edits * 10 +
      behaviorData.subscription_adds * 15
    );

    // 만족도 점수 재계산
    behaviorData.satisfaction_score = Math.min(5, Math.max(1,
      behaviorData.login_count / 10 +
      behaviorData.subscription_views / 5 +
      behaviorData.session_duration_minutes / 60
    ));

    // 데이터 저장 (재시도 로직 포함)
    const saveSuccess = await saveStatisticsData('user_behavior_analytics', behaviorData);
    
    if (saveSuccess) {
      console.log(`사용자 행동 추적 완료: ${behavior.action} - 사용자 ${userId}`);
    } else {
      console.warn(`사용자 행동 추적 저장 실패: ${behavior.action} - 사용자 ${userId}`);
    }
  } catch (error) {
    console.error('사용자 행동 추적 실패:', error);
  }
}

/**
 * 통계 데이터 캐시 관리
 */
const statisticsCache = new Map<string, { data: any; timestamp: number }>();
const CACHE_DURATION = 5 * 60 * 1000; // 5분

export function getCachedStatistics(key: string): any | null {
  const cached = statisticsCache.get(key);
  if (cached && Date.now() - cached.timestamp < CACHE_DURATION) {
    return cached.data;
  }
  return null;
}

export function setCachedStatistics(key: string, data: any): void {
  statisticsCache.set(key, { data, timestamp: Date.now() });
}

export function clearStatisticsCache(): void {
  statisticsCache.clear();
}

/**
 * 통계 데이터 내보내기 (CSV)
 */
export async function exportStatisticsToCSV(
  userId: string,
  dateRange: { start: string; end: string }
): Promise<string> {
  try {
    const statistics = await getUserStatisticsDashboard(userId, dateRange);
    
    if (!statistics || statistics.length === 0) {
      return '';
    }

    // CSV 헤더
    const headers = [
      '날짜',
      '총 지출 (KRW)',
      '활성 구독 수',
      '새 구독 수',
      '취소된 구독 수',
      '카테고리별 지출',
      '통화별 지출',
      '알림 전송 수',
      '응답률 (%)',
      '로그인 수',
      '세션 시간 (분)',
      '참여도 점수'
    ];

    // CSV 데이터
    const csvData = statistics.map(stat => [
      stat.date,
      stat.total_spend_krw || 0,
      stat.active_subscriptions || 0,
      stat.new_subscriptions || 0,
      stat.cancelled_subscriptions || 0,
      JSON.stringify(stat.category_breakdown || {}),
      JSON.stringify(stat.currency_breakdown || {}),
      stat.notifications_sent || 0,
      stat.response_rate || 0,
      stat.login_count || 0,
      stat.session_duration_minutes || 0,
      stat.engagement_score || 0
    ]);

    // CSV 문자열 생성
    const csvContent = [
      headers.join(','),
      ...csvData.map(row => row.map(cell => `"${cell}"`).join(','))
    ].join('\n');

    return csvContent;
  } catch (error) {
    console.error('통계 CSV 내보내기 실패:', error);
    return '';
  }
}

/**
 * 통계 데이터 요약 리포트 생성
 */
export async function generateStatisticsReport(
  userId: string,
  dateRange: { start: string; end: string }
): Promise<{
  summary: {
    totalSpend: number;
    averageSpend: number;
    activeSubscriptions: number;
    topCategory: string;
    topCategorySpend: number;
    growthRate: number;
  };
  trends: {
    spendingTrend: 'increasing' | 'decreasing' | 'stable';
    subscriptionGrowth: number;
    categoryDistribution: Record<string, number>;
  };
  insights: string[];
}> {
  try {
    const statistics = await getUserStatisticsDashboard(userId, dateRange);
    
    if (!statistics || statistics.length === 0) {
      return {
        summary: {
          totalSpend: 0,
          averageSpend: 0,
          activeSubscriptions: 0,
          topCategory: '',
          topCategorySpend: 0,
          growthRate: 0
        },
        trends: {
          spendingTrend: 'stable',
          subscriptionGrowth: 0,
          categoryDistribution: {}
        },
        insights: ['데이터가 부족합니다.']
      };
    }

    // 요약 통계 계산
    const totalSpend = statistics.reduce((sum, stat) => sum + (stat.total_spend_krw || 0), 0);
    const averageSpend = totalSpend / statistics.length;
    const activeSubscriptions = Math.max(...statistics.map(s => s.active_subscriptions || 0));
    
    // 최고 지출 카테고리
    const categorySpending = statistics.reduce((acc, stat) => {
      if (stat.category_breakdown) {
        Object.entries(stat.category_breakdown).forEach(([category, amount]) => {
          acc[category] = (acc[category] || 0) + amount;
        });
      }
      return acc;
    }, {} as Record<string, number>);

    const topCategory = Object.entries(categorySpending)
      .sort(([,a], [,b]) => (b as number) - (a as number))[0]?.[0] || '';
    const topCategorySpend = categorySpending[topCategory] || 0;

    // 성장률 계산
    const firstStat = statistics[statistics.length - 1];
    const lastStat = statistics[0];
    const growthRate = firstStat && lastStat && firstStat.total_spend_krw
      ? ((lastStat.total_spend_krw - firstStat.total_spend_krw) / firstStat.total_spend_krw) * 100
      : 0;

    // 트렌드 분석
    const spendingTrend: 'increasing' | 'decreasing' | 'stable' = 
      growthRate > 5 ? 'increasing' : growthRate < -5 ? 'decreasing' : 'stable';

    const subscriptionGrowth = lastStat && firstStat
      ? lastStat.active_subscriptions - firstStat.active_subscriptions
      : 0;

    // 인사이트 생성
    const insights: string[] = [];
    
    if (growthRate > 10) {
      insights.push('지출이 크게 증가하고 있습니다. 구독을 검토해보세요.');
    } else if (growthRate < -10) {
      insights.push('지출이 감소하고 있습니다. 새로운 서비스를 고려해보세요.');
    }

    if (topCategorySpend > totalSpend * 0.5) {
      insights.push(`${topCategory} 카테고리에 지출이 집중되어 있습니다.`);
    }

    if (activeSubscriptions > 10) {
      insights.push('구독이 많습니다. 정기적으로 검토해보세요.');
    }

    if (insights.length === 0) {
      insights.push('구독 패턴이 안정적입니다.');
    }

    return {
      summary: {
        totalSpend,
        averageSpend,
        activeSubscriptions,
        topCategory,
        topCategorySpend,
        growthRate
      },
      trends: {
        spendingTrend,
        subscriptionGrowth,
        categoryDistribution: categorySpending
      },
      insights
    };
  } catch (error) {
    console.error('통계 리포트 생성 실패:', error);
    throw error;
  }
}

// =====================================================
// 통계 데이터 조회 함수들
// =====================================================

/**
 * 사용자 통계 대시보드 데이터 조회
 */
export async function getUserStatisticsDashboard(
  userId: string,
  dateRange: { start: string; end: string } = {
    start: new Date(Date.now() - 30 * 24 * 60 * 60 * 1000).toISOString().split('T')[0],
    end: new Date().toISOString().split('T')[0]
  }
): Promise<Array<{
  id?: string;
  user_id: string;
  date: string;
  total_spend_krw: number;
  active_subscriptions: number;
  new_subscriptions: number;
  cancelled_subscriptions: number;
  category_breakdown: Record<string, number>;
  currency_breakdown: Record<string, number>;
  category_monthly_spend: number;
  category_subscription_count: number;
  cycle_monthly_spend: number;
  cycle_subscription_count: number;
  notifications_sent: number;
  response_rate: number;
  login_count: number;
  session_duration_minutes: number;
  engagement_score: number;
}> | null> {
  try {
    // 종합 통계 뷰에서 데이터 조회
    const { data, error } = await supabase
      .from('comprehensive_statistics_dashboard')
      .select('*')
      .eq('user_id', userId)
      .gte('date', dateRange.start)
      .lte('date', dateRange.end)
      .order('date', { ascending: false });

    if (error) {
      console.error('통계 대시보드 데이터 조회 실패:', error);
      return null;
    }

    return data;
  } catch (error) {
    console.error('통계 대시보드 조회 중 오류:', error);
    return null;
  }
}

/**
 * 카테고리별 통계 조회
 */
export async function getCategoryStatistics(
  userId: string,
  date: string = new Date().toISOString().split('T')[0]
): Promise<CategoryAnalytics[]> {
  try {
    // Check if analytics table exists
    if (!analyticsTablesCache.get('category_analytics')) {
      const { error: testError } = await supabase
        .from('category_analytics')
        .select('*')
        .limit(1);
      
      if (testError && testError.code === '42P01') {
        console.warn('Category analytics table does not exist. Returning empty data.');
        analyticsTablesCache.set('category_analytics', false);
        return [];
      }
      analyticsTablesCache.set('category_analytics', true);
    }

    if (!analyticsTablesCache.get('category_analytics')) {
      return [];
    }

    const { data, error } = await supabase
      .from('category_analytics')
      .select('*')
      .eq('user_id', userId)
      .eq('date', date)
      .order('total_monthly_krw', { ascending: false });

    if (error) {
      if (error.code === '42P01') {
        console.warn('Category analytics table does not exist. Analytics features disabled.');
        analyticsTablesCache.set('category_analytics', false);
        return [];
      }
      console.error('카테고리 통계 조회 실패:', error);
      return [];
    }

    return data || [];
  } catch (error) {
    console.error('카테고리 통계 조회 중 오류:', error);
    return [];
  }
}

/**
 * 월별 지출 트렌드 조회
 */
export async function getMonthlySpendingTrends(
  userId: string,
  year: number
): Promise<MonthlySpendingTrends[]> {
  try {
    const { data, error } = await supabase
      .from('monthly_spending_trends')
      .select('*')
      .eq('user_id', userId)
      .eq('year', year)
      .order('month', { ascending: true });

    if (error) {
      console.error('월별 지출 트렌드 조회 실패:', error);
      return [];
    }

    return data || [];
  } catch (error) {
    console.error('월별 지출 트렌드 조회 중 오류:', error);
    return [];
  }
}

// =====================================================
// 유틸리티 함수들
// =====================================================

function getCategoryDescription(category: string): string {
  const descriptions: Record<string, string> = {
    '엔터테인먼트': '넷플릭스, 디즈니플러스 등 엔터테인먼트 서비스',
    '음악': '스포티파이, 애플뮤직 등 음악 스트리밍 서비스',
    '개발': 'GitHub, Vercel 등 개발 도구 및 서비스',
    'AI': 'ChatGPT, Claude 등 AI 서비스',
    '디자인': 'Figma, Adobe 등 디자인 도구',
    '생산성': 'Notion, Slack 등 생산성 도구',
    '교육': 'Coursera, Udemy 등 교육 플랫폼',
    '피트니스': 'MyFitnessPal, Strava 등 피트니스 앱',
    '뉴스': '뉴스 구독 서비스',
    '게임': '게임 구독 서비스',
    '기타': '기타 구독 서비스'
  };
  return descriptions[category] || '기타 카테고리';
}

function getPaymentCycleDescription(cycle: string): string {
  const descriptions: Record<string, string> = {
    'monthly': '매월 결제',
    'yearly': '연간 결제 (할인 혜택)',
    'onetime': '일회성 결제'
  };
  return descriptions[cycle] || '알 수 없는 결제주기';
}

// =====================================================
// 통계 데이터 초기화 함수
// =====================================================

/**
 * 사용자의 모든 통계 데이터 초기화
 */
export async function checkDatabaseTables(): Promise<void> {
  try {
    const tables = [
      'subscription_statistics',
      'category_analytics', 
      'payment_cycle_analytics',
      'tag_analytics',
      'monthly_spending_trends',
      'notification_analytics',
      'user_behavior_analytics'
    ];

    for (const table of tables) {
      const { error } = await supabase
        .from(table)
        .select('*')
        .limit(1);
      
      if (error) {
        console.error(`${table} 테이블 확인 실패:`, error);
      } else {
        console.log(`${table} 테이블 존재함`);
      }
    }
  } catch (error) {
    console.error('데이터베이스 테이블 확인 중 오류:', error);
  }
}

export async function initializeUserStatistics(userId: string): Promise<boolean> {
  try {
    // 기존 통계 데이터 삭제
    const tables = [
      'subscription_statistics',
      'category_analytics',
      'payment_cycle_analytics',
      'tag_analytics',
      'monthly_spending_trends',
      'notification_analytics',
      'user_behavior_analytics'
    ];

    for (const table of tables) {
      const { error } = await supabase
        .from(table)
        .delete()
        .eq('user_id', userId);

      if (error) {
        console.error(`${table} 데이터 삭제 실패:`, error);
      }
    }

    // 새로운 통계 데이터 수집 및 저장
    const success = await collectAndSaveAllStatistics(userId);
    
    if (success) {
      console.log(`사용자 ${userId}의 통계 데이터가 초기화되었습니다.`);
    }

    return success;
  } catch (error) {
    console.error('통계 데이터 초기화 실패:', error);
    return false;
  }
} <|MERGE_RESOLUTION|>--- conflicted
+++ resolved
@@ -841,36 +841,6 @@
       default:
         conflictColumns = 'user_id,date';
     }
-
-<<<<<<< HEAD
-    // Supabase에 데이터 저장 (upsert 방식)
-    const { error } = await supabase
-      .from(tableName)
-      .upsert([data], { onConflict: conflictColumns });
-
-    if (error) {
-      console.error(`통계 데이터 저장 실패 (${tableName}):`, error);
-      
-      // 재시도 로직 (최대 3회)
-      if (retryCount < 3) {
-        console.log(`재시도 중... (${retryCount + 1}/3)`);
-        await new Promise(resolve => setTimeout(resolve, 1000 * (retryCount + 1)));
-        return saveStatisticsData(tableName, data, retryCount + 1);
-=======
-    // 데이터를 upsert로 저장
-    const { error } = await supabase
-      .from(tableName)
-      .upsert(data);
-
-    if (error) {
-      console.error(`${tableName} 저장 실패:`, error);
-      
-      // 재시도 로직 (최대 3회)
-      if (retryCount < 3) {
-        console.log(`${tableName} 저장 재시도 (${retryCount + 1}/3)`);
-        await new Promise(resolve => setTimeout(resolve, 1000 * (retryCount + 1)));
-        return await saveStatisticsData(tableName, data, retryCount + 1);
->>>>>>> 4c49976d
       }
       
       return false;
@@ -878,22 +848,6 @@
 
     return true;
   } catch (error) {
-<<<<<<< HEAD
-    console.error(`통계 데이터 저장 오류 (${tableName}):`, error);
-    
-    if (retryCount < 3) {
-      console.log(`재시도 중... (${retryCount + 1}/3)`);
-      await new Promise(resolve => setTimeout(resolve, 1000 * (retryCount + 1)));
-      return saveStatisticsData(tableName, data, retryCount + 1);
-=======
-    console.error(`${tableName} 저장 중 예외 발생:`, error);
-    
-    // 재시도 로직 (최대 3회)
-    if (retryCount < 3) {
-      console.log(`${tableName} 저장 재시도 (${retryCount + 1}/3)`);
-      await new Promise(resolve => setTimeout(resolve, 1000 * (retryCount + 1)));
-      return await saveStatisticsData(tableName, data, retryCount + 1);
->>>>>>> 4c49976d
     }
     
     return false;
