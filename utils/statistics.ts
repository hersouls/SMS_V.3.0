--- conflicted
+++ resolved
@@ -812,36 +812,6 @@
   data: T,
   retryCount: number = 0
 ): Promise<boolean> {
-<<<<<<< HEAD
-  const maxRetries = 3;
-  const retryDelay = Math.pow(2, retryCount) * 1000; // 백오프 전략
-  
-  // 큐를 통해 동시 작업 방지
-  const queueKey = `save-${tableName}`;
-  
-    return queueOperation(queueKey, async () => {
-=======
-  try {
-    // Check if table exists (with caching)
-    if (!analyticsTablesCache.has(tableName)) {
-      const { error: testError } = await supabase
-        .from(tableName)
-        .select('*')
-        .limit(1);
-      
-      if (testError && testError.code === '42P01') {
-        console.warn(`Analytics table '${tableName}' does not exist. Skipping analytics data save.`);
-        analyticsTablesCache.set(tableName, false);
-        return false;
-      }
-      analyticsTablesCache.set(tableName, true);
-    }
-    
-    if (!analyticsTablesCache.get(tableName)) {
-      return false;
-    }
-
->>>>>>> 6420a976
     // 테이블별로 올바른 제약조건 사용
     let conflictColumns: string;
     
@@ -870,85 +840,6 @@
       default:
         conflictColumns = 'user_id,date';
     }
-
-<<<<<<< HEAD
-    if (retryCount === 0) {
-      console.log(`${tableName} upsert 시도:`, { tableName, conflictColumns });
-    } else {
-      console.log(`${tableName} upsert 재시도 (${retryCount}/${maxRetries}):`, { tableName });
-    }
-    
-    try {
-      // upsert 방식으로 데이터 저장 (충돌 시 업데이트)
-      const { error } = await supabase
-        .from(tableName)
-        .upsert(data, {
-          onConflict: conflictColumns,
-          ignoreDuplicates: false
-        });
-
-      if (error) {
-        // 특정 오류들은 재시도하지 않음
-        const isRetryableError = 
-          error.message.includes('duplicate') || 
-          error.message.includes('conflict') ||
-          error.message.includes('timeout') ||
-          error.message.includes('network') ||
-          (error as any).status === 409 ||
-          (error as any).status === 503 ||
-          (error as any).status === 502;
-          
-        if (isRetryableError && retryCount < maxRetries) {
-          console.warn(`${tableName} 일시적 오류 감지, ${retryDelay}ms 후 재시도...`);
-          await new Promise(resolve => setTimeout(resolve, retryDelay));
-          return saveStatisticsData(tableName, data, retryCount + 1);
-        }
-        
-        if (retryCount >= maxRetries) {
-          console.warn(`${tableName} 최대 재시도 횟수 초과, 저장 포기`);
-        } else {
-          console.error(`${tableName} 데이터 저장 실패 (재시도 불가):`, error);
-        }
-        return false;
-      }
-
-      if (retryCount === 0) {
-        console.log(`${tableName} 데이터 저장 성공`);
-      } else {
-        console.log(`${tableName} 데이터 저장 성공 (재시도 ${retryCount}회 후)`);
-      }
-      return true;
-    } catch (error) {
-      console.error(`${tableName} 데이터 저장 중 예외:`, error);
-      
-      // 예외 발생 시에도 재시도 (네트워크 오류 등)
-      if (retryCount < maxRetries) {
-        console.warn(`${tableName} 예외 발생, ${retryDelay}ms 후 재시도...`);
-        await new Promise(resolve => setTimeout(resolve, retryDelay));
-        return saveStatisticsData(tableName, data, retryCount + 1);
-      }
-      
-      return false;
-=======
-    // upsert 방식으로 데이터 저장 (충돌 시 업데이트)
-    const { error } = await supabase
-      .from(tableName)
-      .upsert(data, {
-        onConflict: conflictColumns,
-        ignoreDuplicates: false
-      });
-
-    if (error) {
-      if (error.code === '42P01') {
-        // Table doesn't exist
-        console.warn(`Analytics table '${tableName}' does not exist. Analytics features disabled.`);
-        analyticsTablesCache.set(tableName, false);
-        return false;
-      } else {
-        console.error(`${tableName} 데이터 저장 실패:`, error);
-        return false;
-      }
->>>>>>> 6420a976
     }
   });
 }
