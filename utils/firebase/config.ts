import { initializeApp } from 'firebase/app';
import { getAuth } from 'firebase/auth';
import { getFirestore, connectFirestoreEmulator } from 'firebase/firestore';
import { getStorage } from 'firebase/storage';

// Firebase 환경 변수 - 환경 변수가 없으면 하드코딩된 값 사용
const firebaseConfig = {
  apiKey: import.meta.env.VITE_FIREBASE_API_KEY || "AIzaSyBk1uQIH5pgz4nLjqZMqUVlwHlLa0LHhNw",
  authDomain: import.meta.env.VITE_FIREBASE_AUTH_DOMAIN || "sms-v3.firebaseapp.com",
  projectId: import.meta.env.VITE_FIREBASE_PROJECT_ID || "sms-v3",
  storageBucket: import.meta.env.VITE_FIREBASE_STORAGE_BUCKET || "sms-v3.firebasestorage.app",
  messagingSenderId: import.meta.env.VITE_FIREBASE_MESSAGING_SENDER_ID || "278884646788",
  appId: import.meta.env.VITE_FIREBASE_APP_ID || "1:278884646788:web:9f534ea0468581b16867d1",
  measurementId: import.meta.env.VITE_FIREBASE_MEASUREMENT_ID || "G-SKHLBRGJWS"
};

// 환경 변수 확인
console.log('🔍 Firebase 환경 변수 확인:', {
  hasApiKey: !!firebaseConfig.apiKey,
  hasAuthDomain: !!firebaseConfig.authDomain,
  hasProjectId: !!firebaseConfig.projectId,
  hasStorageBucket: !!firebaseConfig.storageBucket,
  hasMessagingSenderId: !!firebaseConfig.messagingSenderId,
  hasAppId: !!firebaseConfig.appId,
  isDevelopment: import.meta.env.DEV
});

// Firebase 앱 초기화
let firebaseApp;
let auth;
let db;
let storage;

try {
<<<<<<< HEAD
=======
  // 환경 변수가 설정되지 않은 경우 에러 발생
  if (!firebaseConfig.apiKey || !firebaseConfig.authDomain || !firebaseConfig.projectId) {
    console.warn('⚠️ Firebase 환경 변수가 설정되지 않았습니다. Supabase를 사용합니다.');
    console.warn('Firebase 설정이 필요한 경우 .env 파일에 Firebase 환경 변수를 추가하세요.');
    console.warn('예시:');
    console.warn('VITE_FIREBASE_API_KEY=your_api_key');
    console.warn('VITE_FIREBASE_AUTH_DOMAIN=your_project.firebaseapp.com');
    console.warn('VITE_FIREBASE_PROJECT_ID=your_project_id');
    
    // 더미 설정으로 초기화 (실제 사용하지 않음)
    firebaseConfig.apiKey = 'dummy-api-key';
    firebaseConfig.authDomain = 'dummy.firebaseapp.com';
    firebaseConfig.projectId = 'dummy-project';
  }

>>>>>>> 5fbe76d4
  // Firebase 앱 초기화
  firebaseApp = initializeApp(firebaseConfig);

  // Firebase 서비스 초기화
  auth = getAuth(firebaseApp);
  db = getFirestore(firebaseApp);
  storage = getStorage(firebaseApp);

  console.log('✅ Firebase 초기화 완료');
} catch (error) {
  console.error('❌ Firebase 초기화 실패:', error);
  
  // 더미 객체 생성 (에러 방지용)
  firebaseApp = null;
  auth = null;
  db = null;
  storage = null;
}

// 개발 환경에서 에뮬레이터 연결 (현재 비활성화)
if (import.meta.env.VITE_USE_EMULATOR === 'true' && db) {
  try {
    const { connectAuthEmulator } = await import('firebase/auth');
    const { connectStorageEmulator } = await import('firebase/storage');
    
    // Firestore 에뮬레이터 연결
    if (!db._settings?.host?.includes('localhost')) {
      connectFirestoreEmulator(db, 'localhost', 8080);
      console.log('🔧 Firestore 에뮬레이터에 연결됨');
    }
    
    // Auth 에뮬레이터 연결
    if (!auth.config.emulator && import.meta.env.VITE_USE_AUTH_EMULATOR !== 'false') {
      connectAuthEmulator(auth, 'http://localhost:9099');
      console.log('🔧 Auth 에뮬레이터에 연결됨');
    }
    
    // Storage 에뮬레이터 연결
    if (!storage._host?.includes('localhost') && import.meta.env.VITE_USE_STORAGE_EMULATOR !== 'false') {
      connectStorageEmulator(storage, 'localhost', 9199);
      console.log('🔧 Storage 에뮬레이터에 연결됨');
    }
  } catch (error) {
    console.warn('⚠️ 에뮬레이터 연결 실패:', error);
  }
}

// Firebase 연결 확인 함수
export const checkFirebaseConnection = async () => {
  try {
    if (!db) {
      console.log('ℹ️ Firebase가 설정되지 않았습니다.');
      return { connected: false, error: 'Firebase not configured' };
    }

    console.log('🔍 Firebase 연결 확인 중...');
    
<<<<<<< HEAD
    // Firestore가 초기화되었는지 확인
    if (db && typeof db._settings !== 'undefined') {
      console.log('✅ Firebase Firestore 초기화 확인');
      return true;
    }
    
    // Auth 상태로 연결 확인
    if (auth && auth.currentUser) {
      console.log('✅ Firebase 연결 성공 (인증된 사용자)');
      return true;
    }
    
    console.log('⚠️ Firebase는 초기화되었지만 인증되지 않음');
    return true; // Firebase는 연결되었지만 인증이 필요
=======
    // Firestore 연결 테스트 - 더 안전한 방법으로 변경
    try {
      // 간단한 쿼리로 연결 테스트
      const testQuery = db.collection('_test_connection').limit(1);
      await testQuery.get();
      
      console.log('✅ Firebase 연결 성공');
      return { connected: true, error: null };
    } catch (firestoreError) {
      // 권한 오류는 연결은 되지만 권한이 없는 경우
      if (firestoreError.code === 'permission-denied') {
        console.log('✅ Firebase 연결됨 (권한 없음)');
        return { connected: true, error: 'Permission denied' };
      }
      
      // 다른 오류는 연결 실패로 간주
      console.error('❌ Firebase 연결 오류:', firestoreError);
      return { connected: false, error: firestoreError.message };
    }
>>>>>>> 5fbe76d4
  } catch (error) {
    console.error('❌ Firebase 연결 확인 중 오류:', error);
    return { connected: false, error: error.message };
  }
};

// 현재 도메인 확인 함수
export const getCurrentDomain = () => {
  if (typeof window !== 'undefined') {
    return window.location.origin;
  }
  return import.meta.env.VITE_APP_URL || 'https://sub.moonwave.kr';
};

// 허용된 도메인 목록
export const getAllowedOrigins = () => {
  const origins = import.meta.env.VITE_ALLOWED_ORIGINS || 'http://localhost:5173,http://localhost:3000,https://sub.moonwave.kr,https://www.sub.moonwave.kr';
  return origins.split(',').map(origin => origin.trim());
};

// 인증 상태 확인 함수
export const checkAuthStatus = async () => {
  try {
    if (!auth) {
      console.log('ℹ️ Firebase Auth가 설정되지 않았습니다.');
      return { isAuthenticated: false, user: null, error: 'Firebase Auth not configured' };
    }

    const user = auth.currentUser;
    
    if (!user) {
      console.log('ℹ️ 인증되지 않은 사용자');
      return { isAuthenticated: false, user: null, error: null };
    }
    
    console.log('✅ 인증된 사용자:', {
      uid: user.uid,
      email: user.email,
      displayName: user.displayName
    });
    
    return { 
      isAuthenticated: true, 
      user: user, 
      error: null 
    };
  } catch (error) {
    console.error('❌ 인증 상태 확인 실패:', error);
    return { isAuthenticated: false, user: null, error: error.message };
  }
};

// Firebase 서비스 내보내기
export { firebaseApp, auth, db, storage }; <|MERGE_RESOLUTION|>--- conflicted
+++ resolved
@@ -32,24 +32,6 @@
 let storage;
 
 try {
-<<<<<<< HEAD
-=======
-  // 환경 변수가 설정되지 않은 경우 에러 발생
-  if (!firebaseConfig.apiKey || !firebaseConfig.authDomain || !firebaseConfig.projectId) {
-    console.warn('⚠️ Firebase 환경 변수가 설정되지 않았습니다. Supabase를 사용합니다.');
-    console.warn('Firebase 설정이 필요한 경우 .env 파일에 Firebase 환경 변수를 추가하세요.');
-    console.warn('예시:');
-    console.warn('VITE_FIREBASE_API_KEY=your_api_key');
-    console.warn('VITE_FIREBASE_AUTH_DOMAIN=your_project.firebaseapp.com');
-    console.warn('VITE_FIREBASE_PROJECT_ID=your_project_id');
-    
-    // 더미 설정으로 초기화 (실제 사용하지 않음)
-    firebaseConfig.apiKey = 'dummy-api-key';
-    firebaseConfig.authDomain = 'dummy.firebaseapp.com';
-    firebaseConfig.projectId = 'dummy-project';
-  }
-
->>>>>>> 5fbe76d4
   // Firebase 앱 초기화
   firebaseApp = initializeApp(firebaseConfig);
 
@@ -107,7 +89,6 @@
 
     console.log('🔍 Firebase 연결 확인 중...');
     
-<<<<<<< HEAD
     // Firestore가 초기화되었는지 확인
     if (db && typeof db._settings !== 'undefined') {
       console.log('✅ Firebase Firestore 초기화 확인');
@@ -122,30 +103,9 @@
     
     console.log('⚠️ Firebase는 초기화되었지만 인증되지 않음');
     return true; // Firebase는 연결되었지만 인증이 필요
-=======
-    // Firestore 연결 테스트 - 더 안전한 방법으로 변경
-    try {
-      // 간단한 쿼리로 연결 테스트
-      const testQuery = db.collection('_test_connection').limit(1);
-      await testQuery.get();
-      
-      console.log('✅ Firebase 연결 성공');
-      return { connected: true, error: null };
-    } catch (firestoreError) {
-      // 권한 오류는 연결은 되지만 권한이 없는 경우
-      if (firestoreError.code === 'permission-denied') {
-        console.log('✅ Firebase 연결됨 (권한 없음)');
-        return { connected: true, error: 'Permission denied' };
-      }
-      
-      // 다른 오류는 연결 실패로 간주
-      console.error('❌ Firebase 연결 오류:', firestoreError);
-      return { connected: false, error: firestoreError.message };
-    }
->>>>>>> 5fbe76d4
   } catch (error) {
-    console.error('❌ Firebase 연결 확인 중 오류:', error);
-    return { connected: false, error: error.message };
+    console.error('❌ Firebase 연결 오류:', error);
+    return false;
   }
 };
 
@@ -168,7 +128,7 @@
   try {
     if (!auth) {
       console.log('ℹ️ Firebase Auth가 설정되지 않았습니다.');
-      return { isAuthenticated: false, user: null, error: 'Firebase Auth not configured' };
+      return { isAuthenticated: false, user: null, error: null };
     }
 
     const user = auth.currentUser;
@@ -191,7 +151,7 @@
     };
   } catch (error) {
     console.error('❌ 인증 상태 확인 실패:', error);
-    return { isAuthenticated: false, user: null, error: error.message };
+    return { isAuthenticated: false, user: null, error };
   }
 };
 
